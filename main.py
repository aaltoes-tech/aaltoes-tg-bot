import asyncio
import logging
import secrets
import sys
from datetime import datetime, timedelta
from typing import Dict, List, Tuple, Any, Union
import pytz
from aiogram import Bot, Dispatcher, html, F
from aiogram.client.default import DefaultBotProperties
from aiogram.enums import ParseMode
from aiogram.filters.command import Command
from aiogram.types import Message, CallbackQuery, FSInputFile, InputMediaPhoto
from aiogram.fsm.storage.memory import MemoryStorage
from aiogram.fsm.context import FSMContext
from aiogram.fsm.state import State, StatesGroup

from settings import settings
from db import db
from repository.user import UserRepository
from repository.events import EventsRepository
from repository.reminders import RemindersRepository
from repository.books import BooksRepository
from repository.borrowings import BorrowingsRepository
from repository.requests import RequestsRepository
from keyboards import create_events_keyboard, create_event_details_keyboard, create_books_keyboard, create_book_details_keyboard, create_instance_selection_keyboard, create_pending_borrowings_keyboard,create_approve_borrowing_keyboard, create_return_keyboard, create_apply_keyboard, create_confirm_keyboard, create_requests_keyboard, create_approve_request_keyboard, create_users_keyboard, create_update_user_keyboard, create_actions_keyboard

# Initialize repositories
user_repo = UserRepository()
events_repo = EventsRepository(api_key=settings.LUMA_API_KEY)
reminders_repo = RemindersRepository()
books_repo = BooksRepository()
borrowings_repo = BorrowingsRepository()
requests_repo = RequestsRepository()

# Initialize storage
storage = MemoryStorage()

# Initialize dispatcher
dp = Dispatcher(storage=storage)

current_events: Dict[str, Dict] = {}
EVENTS_CACHE_DURATION = timedelta(hours=0.5)
OVERDUE_CHECK_INTERVAL = timedelta(hours=1)
OVERDUE_NOTIFICATION_INTERVAL = timedelta(hours=12)
pending_borrowings: List[Dict] = []
users_with_access: List[Dict] = []
current_books: List[Dict] = []

current_requests: List[Dict] = []
# Global variables to store the placeholder file_ids
placeholder_file_id = None  # For main books list
placeholder_file_id_2 = None  # For individual book details
document_file_id = None  # For Startup Sauna access document

# Use Pinata's image optimization with reduced size (300px width) and WebP format
placeholder_file_1_url = 'https://amaranth-defiant-snail-192.mypinata.cloud/ipfs/bafybeiawgmucvhow67n6xclzly2zxb6hgchwgacgljdh6iprzzwlebkwqe?img-width=500&img-quality=80&img-format=webp'
placeholder_file_2_url = 'https://amaranth-defiant-snail-192.mypinata.cloud/ipfs/bafkreiberkd4tzafmhmsepnwbtw32ois4b4enfvcl23hoo6bbkhrmz2moe?img-width=500&img-quality=80&img-format=webp'

# Dictionary to store reminder tasks
reminder_tasks: Dict[str, asyncio.Task] = {}

class BorrowState(StatesGroup):
    SELECT_INSTANCE = State()  # Only need this state for direct instance input
    RETURN_BOOK = State()

class ApplyState(StatesGroup):
    MOTIVATION = State()
    CONFIRMATION = State()

class ConfirmState(StatesGroup):
    CONFIRMATION = State()

class ChangeNameState(StatesGroup):
    NEW_NAME = State()

async def refresh_events() -> None:
    """Refresh events data from the API"""
    global current_events
    try:
        events = await events_repo.get_upcoming_events()
        current_events = {event['id']: event for event in events}
        logging.info(f"Events refreshed at {datetime.now()}")
    except Exception as e:
        logging.error(f"Error refreshing events: {e}")

async def get_books(force_refresh: bool = False) -> List[Dict]:
    """Get books from cache or refresh if needed"""
    global current_books

    if current_books is None or force_refresh:
        current_books = await books_repo.get_all_books(db)
    
    return current_books

async def get_requests(force_refresh: bool = False) -> List[Dict]:
    """Get requests from cache or refresh if needed"""
    global current_requests

    pending = 0
    applied = 0

    if current_requests is None or force_refresh:
        pending_requests = await requests_repo.get_pending_requests(db)
        applied_requests = await requests_repo.get_applied_requests(db)
        current_requests = pending_requests + applied_requests
        pending, applied = len(pending_requests), len(applied_requests)
    return current_requests, (pending, applied)

def get_event_timezone(event: Dict[str, Any]) -> pytz.timezone:
    """Get timezone for an event from event data"""
    try:
        if event.get('timezone'):
            return pytz.timezone(event['timezone'])
    except Exception as e:
        logging.error(f"Error getting timezone from event data: {e}")
    
    # Fallback to Helsinki timezone if timezone data is not available
    return pytz.timezone('Europe/Helsinki')

async def get_users_with_access(force_refresh: bool = False):
    global users_with_access
    if not users_with_access or force_refresh:
        users_with_access = await requests_repo.get_users_with_access(db)
    return users_with_access

def format_event_time(event: Dict[str, Any]) -> str:
    """Format event time with timezone information"""
    try:
        # Get the event's timezone
        event_tz = get_event_timezone(event)
        
        # Ensure the input time is timezone-aware (UTC)
        if event['start_time'].tzinfo is None:
            utc_time = pytz.UTC.localize(event['start_time'])
        else:
            utc_time = event['start_time']
        
        # Convert to event's local time
        local_time = utc_time.astimezone(event_tz)
        
        return f"{local_time.strftime('%d %b %Y, %H:%M')}"
    except Exception as e:
        logging.error(f"Error formatting event time: {e}")
        # Fallback to simple formatting if there's an error
        return event['start_time'].strftime('%d %b %Y, %H:%M')

def format_datetime(dt: datetime) -> str:
    """Format datetime in a consistent, readable way"""
    if not dt:
        return "N/A"
    # Convert to Helsinki timezone if not already in it
    helsinki_tz = pytz.timezone('Europe/Helsinki')
    if dt.tzinfo is None:
        dt = pytz.UTC.localize(dt)
    local_dt = dt.astimezone(helsinki_tz)
    return local_dt.strftime('%d %b %Y, %H:%M')

def get_optimized_image_url(ipfs_url: str) -> str:
    """Get optimized image URL from Pinata IPFS URL"""
    if not ipfs_url or not ipfs_url.startswith('https://'):
        return ipfs_url
    # Add optimization parameters if not already present
    if '?img-width=' not in ipfs_url:
        return f"{ipfs_url}?img-width=500&img-quality=80&img-format=webp"
    return ipfs_url


@dp.message(Command("start"))
async def command_start_handler(message: Message) -> None:
    """
    This handler receives messages with `/start` command
    """
    # Save user to database
    await user_repo.save_user(
        message.from_user.id,
        message.from_user.username,
        message.from_user.full_name
    )

    if message.from_user.id in settings.ADMINS and message.from_user.id not in user_repo.get_admins():
        user_repo.set_admin(message.from_user.id)

    welcome_message = (
        f"👋 Hello, {html.bold(message.from_user.full_name)}!\n\n"
        f"Welcome to the Aaltoes Community Bot! \n\n"
        f"Type /help to see all available commands!"
    )

    await message.answer(welcome_message)

async def handle_help(message: Union[Message, CallbackQuery]) -> None:
    """Shared handler for help command and callback"""
    help_message = "🤖 *Aaltoes Community Bot Help*\n\n"
    
    help_message += "📱 *Main Commands*\n"
    help_message += "/menu \- Open main menu with all actions\n"
    help_message += "/help \- Show this help message\n"
    help_message += "/info \- Show information about Aaltoes\n\n"
    
    help_message += "📚 *Library Commands*\n"
    help_message += "/books \- Browse available books\n"
    help_message += "/borrow \- Borrow a book\n"
    help_message += "/return \- Return a book\n"
    help_message += "/borrowings \- View your current borrowings\n"
    help_message += "/history \- View your borrowing history\n\n"
    
    help_message += "🚪 *Startup Sauna Access*\n"
    help_message += "/apply \- Apply for Startup Sauna access\n"
    help_message += "/access \- Check your access status\n"
    help_message += "/confirm \- Verify your account\n\n"
    
    help_message += "📅 *Events & Reminders*\n"
    help_message += "/events \- View upcoming events\n"
    help_message += "/reminders \- View your reminders\n\n"
    
    help_message += "👤 *Profile*\n"
    help_message += "/change\_name \- Update your name\n\n"
    
    help_message += "💡 *Tip*: Use /menu for quick access to all features"

    if isinstance(message, Message):
        await message.answer(help_message, parse_mode=ParseMode.MARKDOWN_V2)
    else:
        await message.message.answer(help_message, parse_mode=ParseMode.MARKDOWN_V2)

@dp.callback_query(F.data.startswith("action_help"))
async def help_callback_handler(callback: CallbackQuery) -> None:
    """Handle help button click"""
    await handle_help(callback)

@dp.message(Command("help"))
async def command_help_handler(message: Message) -> None:
    """Handle /help command"""
    await handle_help(message)

@dp.message(Command("info"))
async def command_info_handler(message: Message) -> None:
    """
    This handler receives messages with `/info` command
    """
    info_message = (
        "🌟 *About Aaltoes*\n\n"
        "Aaltoes (Aalto Entrepreneurship Society) is the largest student-run entrepreneurship community in Northern Europe. "
        "We are a non-profit organization that helps students and young professionals to develop their entrepreneurial skills "
        "and build their own businesses.\n\n"
        "*Connect with us:*\n"
        "Website: [aaltoes.com](https://aaltoes.com)\n"
        "Instagram: [@aaltoes](https://www.instagram.com/aaltoes/)\n"
        "LinkedIn: [Aaltoes](https://www.linkedin.com/company/aaltoes/)\n"
        "Facebook: [Aaltoes](https://www.facebook.com/aaltoes/)\n"
        "Twitter: [@Aaltoes](https://twitter.com/Aaltoes)\n"
        "Telegram: [@aaltoes](https://t.me/aaltoes)\n\n"
        "📍 *Location:*\n"
        "Aaltoes Startup Sauna\n"
        "Puumiehenkuja 5, 02150 Espoo"
    )
    await message.answer(info_message, parse_mode=ParseMode.MARKDOWN)
    await message.answer_location(60.18785632704554, 24.823863548762827)


async def handle_confirm(message: Union[Message, CallbackQuery], state: FSMContext) -> None:
    """Shared handler for confirm command and callback"""
    user = await user_repo.get_user(message.from_user.id)
    if user['confirm'] == False:
        text = "Please send your full name to confirm your account. Example: John Doe\n\nYou can also send /cancel to cancel the confirmation."
        if isinstance(message, Message):
            await message.answer(text)
        else:
            await message.message.answer(text)
        await state.set_state(ConfirmState.CONFIRMATION)
    else:
        text = "You are already confirmed."
        if isinstance(message, Message):
            await message.answer(text)
        else:
            await message.message.answer(text)

@dp.callback_query(F.data.startswith("action_confirm"))
async def confirm_callback_handler(callback: CallbackQuery, state: FSMContext) -> None:
    """Handle confirm button click"""
    await handle_confirm(callback, state)

@dp.message(Command("confirm"))
async def command_confirm_handler(message: Message, state: FSMContext) -> None:
    """Handle /confirm command"""
    await handle_confirm(message, state)

@dp.message(ConfirmState.CONFIRMATION)
async def process_confirmation(message: Message, state: FSMContext) -> None:
    """Process the confirmation state"""
    if message.text == "/cancel":
        await message.answer("Confirmation cancelled.")
        await state.clear()
    else:
        name = message.text
        await message.answer(f"Your full name is set to {name}. You can change it later in /menu")
        await user_repo.update_user(message.from_user.id, confirm=True, name=name)
        await state.clear()

async def handle_events(message: Union[Message, CallbackQuery]) -> None:
    """Shared handler for events command and callback"""
    if not current_events:
        await refresh_events()
        if not current_events:
            if isinstance(message, Message):
                await message.answer("No upcoming events found.")
            else:
                await message.message.answer("No upcoming events found.")
            return
    
    reply_markup = create_events_keyboard(current_events)
    message_text = f"📅 Upcoming Events"

    if isinstance(message, Message):
        await message.answer(message_text, reply_markup=reply_markup)
    else:
        await message.message.answer(message_text, reply_markup=reply_markup)

@dp.callback_query(F.data.startswith("action_events"))
async def events_callback_handler(callback: CallbackQuery) -> None:
    """Handle events button click"""
    await handle_events(callback)

@dp.message(Command("events"))
async def command_events_handler(message: Message) -> None:
    """Handle /events command"""
    await handle_events(message)

@dp.callback_query(F.data.startswith("event_"))
async def event_callback_handler(callback: CallbackQuery) -> None:
    """Handle event button clicks"""
    event_id = callback.data.split("_")[1]
    user_id = callback.from_user.id
    event = current_events.get(event_id)
    
    if not event:
        await callback.answer("❌ This event is no longer exists", show_alert=True)
    
    user_reminders = await reminders_repo.get_user_reminders(db, user_id)
    has_reminder = any(r['event_id'] == event_id for r in user_reminders)
    
    message_text = (
        f"*{event['title']}*\n\n"
        f"📅 {format_event_time(event)}\n"
        f"📍 {event['location']}\n\n"
    )
    
    if event.get('url'):
        message_text += f"[Event Link]({event['url']})"
    
    
    await callback.message.edit_text(
        message_text,
        parse_mode=ParseMode.MARKDOWN,
        reply_markup=create_event_details_keyboard(event_id, has_reminder)
    )

@dp.callback_query(F.data == "back_to_events")
async def back_to_events_handler(callback: CallbackQuery) -> None:
    """Handle back button clicks"""
    
    if not current_events:
        await callback.message.edit_text("No events available.")
        return
    
    await callback.message.edit_text(
        f"📅 Upcoming Events",
        reply_markup=create_events_keyboard(current_events)
    )

@dp.message(Command("refresh"))
async def command_refresh_handler(message: Message, bot: Bot) -> None:
    """
    This handler receives messages with `/refresh_events` command
    Only admins can use this command
    """

    user = await user_repo.get_user(message.from_user.id)
    if user['role'] != 'admin':
        await message.answer("You are not authorized to use this command.")
    else:
        await refresh_events()
        # Get all admin users from database
        admins = await user_repo.get_admins()
        for admin in admins:
            try:
                await bot.send_message(admin['id'], f"Events refreshed at {datetime.now()}")
            except Exception as e:
                logging.error(f"Error sending message to admin {admin['id']}: {e}")
        global current_events
    
        if not current_events:
            await message.answer("❌ No upcoming events found after refresh.")
            return
        else:
            await message.answer("🔄 Events have been refreshed! Use /events to see the updated list.")
    

async def handle_reminders(message: Union[Message, CallbackQuery]) -> None:
    """Shared handler for reminders command and callback"""
    user_id = message.from_user.id
    user_reminders = await reminders_repo.get_user_reminders(db, user_id)
    
    if not user_reminders:
        text = "You don't have any reminders set."
        if isinstance(message, Message):
            await message.answer(text)
        else:
            await message.message.answer(text)
        return
    
    message_text = "🔔 Your reminders:\n\n"
    for reminder in user_reminders:
        event = current_events.get(reminder['event_id'])
        if event:
            reminder_time = reminder['reminder_time'].astimezone(pytz.timezone('Europe/Helsinki'))
            message_text += (
                f"📅 {event['title']}\n"
                f"⏰ Reminder at: {reminder_time.strftime('%d %b %Y, %H:%M')}\n"
                f"📍 {event['location']}\n\n"
            )
    
    if isinstance(message, Message):
        await message.answer(message_text)
    else:
        await message.message.answer(message_text)

@dp.callback_query(F.data.startswith("action_reminders"))
async def reminders_callback_handler(callback: CallbackQuery) -> None:
    """Handle reminders button click"""
    await handle_reminders(callback)

@dp.message(Command("reminders"))
async def command_reminders_handler(message: Message) -> None:
    """Handle /reminders command"""
    await handle_reminders(message)

@dp.callback_query(F.data.startswith("reminder_"))
async def reminder_callback_handler(callback: CallbackQuery) -> None:
    """Handle reminder button clicks"""
    event_id = callback.data.split("_")[1]
    user_id = callback.from_user.id
    event = current_events.get(event_id)
    
    if not event:
        await callback.answer("Event not found.")
        return
    
    # Check if reminder is already set
    user_reminders = await reminders_repo.get_user_reminders(db, user_id)
    if any(r['event_id'] == event_id for r in user_reminders):
        await callback.answer("You already have a reminder set for this event!")
        return
    
    schedule_reminder(callback.bot, user_id, event)

    message_text = (
        f"*{event['title']}*\n\n"
        f"📅 {format_event_time(event)}\n"
        f"📍 {event['location']}\n\n"
    )
    
    if event.get('url'):
        message_text += f"[Event Link]({event['url']})"
    
    await callback.message.edit_text(
        message_text,
        parse_mode=ParseMode.MARKDOWN,
        reply_markup=create_event_details_keyboard(event_id, True)
    )

    await callback.answer("Reminder set! You'll receive a notification 1 hour before the event.")

@dp.callback_query(F.data.startswith("remove_reminder_"))
async def remove_reminder_handler(callback: CallbackQuery) -> None:
    """Handle remove reminder button clicks"""
    event_id = callback.data.split("_")[2]
    user_id = callback.from_user.id
    
    try:
        # Cancel the reminder task if it exists
        task_key = f"reminder_{event_id}_{user_id}"
        if task_key in reminder_tasks:
            task = reminder_tasks[task_key]
            task.cancel()
            del reminder_tasks[task_key]
        
        await reminders_repo.delete_reminder(db, user_id, event_id)

        event = current_events.get(event_id)
        if event:
            message_text = (
                f"*{event['title']}*\n\n"
                f"📅 {format_event_time(event)}\n"
                f"📍 {event['location']}\n\n"
            )
        
            url = event.get('url')
            if url:
                message_text += f"[Event Link]({url})"
        # Update the message with the same text but new keyboard (without reminder)
        await callback.message.edit_text(
    
            message_text,
            parse_mode=ParseMode.MARKDOWN,
            reply_markup=create_event_details_keyboard(event_id, False)
        )
        await callback.answer("Reminder removed!")
    except Exception as e:
        logging.error(f"Error removing reminder: {e}")
        await callback.answer("❌ An error occurred while removing the reminder. Please try again.")

async def periodic_events_refresh() -> None:
    """Periodically refresh events data"""
    while True:  
        try:
            logging.info("Refreshing events data")
            await refresh_events()
            await asyncio.sleep(EVENTS_CACHE_DURATION.total_seconds())
        except Exception as e:
            logging.error(f"Error refreshing events data: {e}")
        
        await asyncio.sleep(EVENTS_CACHE_DURATION.total_seconds())

async def send_reminder(bot: Bot, user_id: int, event: Dict[str, Any], delay: int = 0) -> None:
    """Send a reminder message to the user"""
    await asyncio.sleep(delay)
    try:
        message = (
            f"🔔 Reminder: {event['title']} starts in 1 hour!\n\n"
            f"📅 {format_event_time(event)}\n"
            f"📍 {event['location']}"
        )
        logging.info(f"Sending reminder to user {user_id} for event {event['title']}")
        await bot.send_message(user_id, message)

        try:    
            await reminders_repo.delete_reminder(db, user_id, event['id'])
        except Exception as e:
            logging.error(f"Reminder doesn't exist in database")
                
    except Exception as e:
        logging.error(f"Error sending reminder: {e}")



async def schedule_reminder(bot: Bot, user_id: int, event: Dict[str, Any]) -> None:
    """Schedule a reminder for the event"""
    try:
        # Calculate time until reminder (1 hour before event)
        now = datetime.now(pytz.UTC)
        reminder_time = event['start_time'] - timedelta(hours=1)
        
        if reminder_time <= now:
            # If event is less than 1 hour away, send reminder immediately
            await send_reminder(bot, user_id, event)
            return
        
        # Save reminder to database
        await reminders_repo.save_reminder(db, user_id, event['id'], reminder_time)
        
        # Calculate delay in seconds
        delay = (reminder_time - now).total_seconds()
<<<<<<< HEAD
        
        # Wait for the delay and send reminder
        await asyncio.sleep(delay)
        
        # check if reminder still exists
        if await reminders_repo.get_reminder(db, user_id, event['id']):
            await send_reminder(bot, user_id, event)
=======

        task = asyncio.create_task(
             await send_reminder(bot, user_id, event, delay),
            name=f"reminder_{event['id']}_{user_id}"
        )
        task_key = f"reminder_{event['id']}_{user_id}"
        reminder_tasks[task_key] = task
>>>>>>> 5567b438
                
    except Exception as e:
        logging.error(f"Error scheduling reminder: {e}")


async def show_books_list(message: Union[Message, CallbackQuery], page: int = 0) -> None:
    """Show list of books with pagination"""
    global placeholder_file_id  # Access the global variable
    
    try:
        # Get books from cache
        books = await get_books()
        
        if not books:
            if isinstance(message, Message):
                await message.answer("No books available.")
            else:
                await message.message.edit_text("No books available.")
            return
        
        # Create keyboard with pagination using the provided page parameter
        reply_markup = create_books_keyboard(books, page)

        if isinstance(message, CallbackQuery):
            # Get the current photo file_id
            if placeholder_file_id:
                # Edit the existing photo message
                await message.message.edit_media(
                    media=InputMediaPhoto(
                        media=placeholder_file_id,
                        caption=f"Welcome to Aaltoes Library!"
                    ),
                    reply_markup=reply_markup
                )
            else:
                # First time sending the image - use optimized URL
                sent_message = await message.message.edit_media(
                    media=InputMediaPhoto(
                        media=get_optimized_image_url(placeholder_file_1_url),
                        caption=f"Welcome to Aaltoes Library!"
                    ),
                    reply_markup=reply_markup
                )
                # Store the file_id for future use
                placeholder_file_id = sent_message.photo[-1].file_id
                
        else:
            # If it's a new message, send a photo message
            if placeholder_file_id:
                # Use cached file_id
                await message.answer_photo(
                    photo=placeholder_file_id,
                    caption=f"Welcome to Aaltoes Library!",
                    reply_markup=reply_markup
                )
            else:
                # First time sending the image - use optimized URL
                sent_message = await message.answer_photo(
                    photo=get_optimized_image_url(placeholder_file_1_url),
                    caption=f"Welcome to Aaltoes Library!",
                    reply_markup=reply_markup
                )
                # Store the file_id for future use
                placeholder_file_id = sent_message.photo[-1].file_id
                
            
    except Exception as e:
        logging.error(f"Error in show_books_list: {e}")
        if isinstance(message, Message):
            await message.answer("❌ An error occurred while loading the books list. Please try again.")
        else:
            await message.message.answer("❌ An error occurred while loading the books list. Please try again.")

async def update_overdue_borrowings(bot: Bot) -> None:
    """Check for borrowings that need to be returned"""
    while True:
        logging.info("Checking for overdue borrowings")
        await borrowings_repo.update_overdue_borrowings(db)
        await asyncio.sleep(OVERDUE_CHECK_INTERVAL.total_seconds())

async def send_overdue_notification(bot: Bot) -> None:
    """Send a notification to the user that their borrowing is overdue"""
    while True:
        try:
            logging.info("Sending overdue notifications")
            overdue_borrowings = await borrowings_repo.get_overdue_borrowings(db)
            for borrowing in overdue_borrowings:
                await bot.send_message(borrowing['user_id'], f"Copy #{borrowing['instance_id']} is overdue. Please return it to the library.")
        except Exception as e:
            logging.error(f"Error sending overdue notifications: {e}")
        await asyncio.sleep(OVERDUE_NOTIFICATION_INTERVAL.total_seconds()) 

@dp.callback_query(F.data.startswith("instance_select_"))
async def book_instance_select_handler(callback: CallbackQuery) -> None:
    """Handle book instance selection"""
    book_id = int(callback.data.split("_")[2])
        
    books = await get_books(force_refresh=True) 

    book = next((b for b in books if b['book_id'] == book_id), None)
    if not book:
        await callback.answer("Book not found", show_alert=True)
        return
        
    instances = await books_repo.get_book_instances(db, book_id)

    if not instances:
        await callback.answer("No instances found", show_alert=True)
        return
        
    # Filter available instances
    available_instances = [i for i in instances if i['available']]

    if not available_instances:
        await callback.answer("No available copies", show_alert=True)
        return
    
    current_page = callback.data.split("_")[-1]
    keyboard = create_instance_selection_keyboard(available_instances, book_id, current_page)

    await callback.message.edit_caption(
        caption="Select a copy to borrow:",
        reply_markup=keyboard
    )
    

@dp.callback_query(F.data.startswith("instance_"))
async def book_instance_handler(callback: CallbackQuery) -> None:
    """Handle book instance selection"""
    user = await user_repo.get_user(callback.from_user.id)
    if user['confirm'] == False:
        await callback.answer("Please confirm your account first. Use /confirm command.", show_alert=True)
        return
    try:
        # Get instance_id and book_id from callback data
        # Format: book_instance_{instance_id}_{book_id}
        parts = callback.data.split("_")
        instance_id = int(parts[1])
        book_id = int(parts[2])
        
        # Get current instance status
        instances = await books_repo.get_book_instances(db, book_id)
        instance = next((i for i in instances if i['instance_id'] == instance_id), None)
        
        if not instance:
            await callback.answer("❌ Instance not found", show_alert=True)
            return
            
        if not instance['available']:
            await callback.answer("❌ This copy is no longer available", show_alert=True)
            return
        
        # Check if user has already borrowed this book
        borrowings = await borrowings_repo.get_user_borrowings(db, callback.from_user.id)

        if len(borrowings) >= 3:
            await callback.answer("❌ You have reached the maximum number of borrowings (3)", show_alert=True)
            return
        
        # Create borrowing record
        borrow_id = await borrowings_repo.create_borrowing(db, callback.from_user.id, instance_id)
        
        # Update instance availability
        await books_repo.update_book_availability(db, instance_id, False)
        
        # Get book details for success message
        books = await get_books(force_refresh=True)  # Refresh to get updated availability
        book = next((b for b in books if b['book_id'] == book_id), None)
        
        # Get borrowing details
        borrowing = await borrowings_repo.get_borrowing_by_instance(db, instance_id)
        return_time = borrowing['borrow_return_time'].strftime('%d %b %Y')
        
        success_message = (
            f"✅ Successfully borrowed\n\n"
            f"📚 {book['title']}\n"
            f"👤 Author: {book.get('author', 'Unknown')}\n"
            f"📖 Copy #{instance_id}\n"
            f"📅 Return by: {return_time}\n\n"
            f"Back to library /books"
        )
    
        await callback.message.edit_media(
            media=InputMediaPhoto(
                media=callback.message.photo[-1].file_id,
                caption=success_message
            )
        )
 
    except Exception as e:
        logging.error(f"Error in book_instance_handler: {e}")
        logging.error(f"Callback data: {callback.data}")
        await callback.answer("❌ An error occurred while booking the copy. Please try again.")

@dp.callback_query(F.data.startswith("books_page_"))
async def books_page_handler(callback: CallbackQuery) -> None:
    """Handle books pagination"""
    try:
        # Get page number from callback data
        page = int(callback.data.split("_")[2])
        logging.info(f"Handling page navigation to page {page}")
        
        # Get books from cache without forcing refresh
        books = await get_books(force_refresh=False)

        if not books:
            await callback.answer("No books available", show_alert=True)
            return
            
        reply_markup = create_books_keyboard(books, page)
        
        await callback.message.edit_media(
            media=InputMediaPhoto(
                media=placeholder_file_id,
                caption=f"Welcome to Aaltoes Library! "
            ),
            reply_markup=reply_markup
        )
            
    except Exception as e:
        logging.error(f"Error in books_page_handler: {str(e)}")
        logging.error(f"Callback data: {callback.data}")
        await callback.answer("An error occurred while changing pages", show_alert=True)

@dp.callback_query(F.data.startswith("book_"))
async def book_callback_handler(callback: CallbackQuery) -> None:
    """Handle book button clicks"""
    global placeholder_file_id_2  # Use the second placeholder for book details

    parts = callback.data.split("_")
    book_id = int(parts[1])
    current_page = int(parts[2]) if len(parts) > 2 else 0
    
    # Get books from cache without forcing refresh
    books = await get_books(force_refresh=False)
    book = next((b for b in books if b['book_id'] == book_id), None)
    
    if not book:
        await callback.answer("❌ Book not found", show_alert=True)
        return
    
    # Get book instances
    instances = await books_repo.get_book_instances(db, book_id)
    if not instances:
        await callback.answer("❌ No instances found for this book", show_alert=True)
        return
        
    instance_id = instances[0]['instance_id']
    
    # Build message text with optional fields
    message_text = f"📚 *{book.get('title', 'No title available')}*\n\n"
    
    if book.get('author'):
        message_text += f"👤 Author: {book['author']}\n"
    
    if book.get('year'):
        message_text += f"📅 Year: {book['year']}\n"
    
    # Add availability info from instances
    total_instances = len(instances)
    available_instances = sum(1 for i in instances if i['available'])
    message_text += f"📖 Copies: {available_instances}/{total_instances} available\n\n"
    
    if book.get('description'):
        message_text += f"{book['description']}\n\n"

    try:
        file_id = await books_repo.get_file_id(db, instance_id)
        await callback.message.edit_media(
            media=InputMediaPhoto(
                media=file_id,
                caption=message_text,
                parse_mode=ParseMode.MARKDOWN
            ),
            reply_markup=create_book_details_keyboard(book_id, current_page, available_instances)
        )
    except Exception as e:
        try:    
            image_path = instances[0]['image']
            sent_message = await callback.message.edit_media(
                media=InputMediaPhoto(
                media=get_optimized_image_url(image_path),
                caption=message_text,
                parse_mode=ParseMode.MARKDOWN
            ),
            reply_markup=create_book_details_keyboard(book_id, current_page, available_instances)
        )
            # Store the file_id in both memory and database
            file_id = sent_message.photo[-1].file_id
            await books_repo.save_file_id(db, instance_id, file_id)
        except Exception as e:
            if placeholder_file_id_2:
                # Use cached placeholder
                await callback.message.edit_media(
                    media=InputMediaPhoto(
                        media=placeholder_file_id_2,
                        caption=message_text,
                        parse_mode=ParseMode.MARKDOWN
                    ),
                    reply_markup=create_book_details_keyboard(book_id, current_page, available_instances)
                )
            else:
                # First time sending placeholder - use optimized URL
                sent_message = await callback.message.edit_media(
                    media=InputMediaPhoto(
                        media=get_optimized_image_url(placeholder_file_2_url),
                        caption=message_text,
                        parse_mode=ParseMode.MARKDOWN
                    ),
                    reply_markup=create_book_details_keyboard(book_id, current_page, available_instances)
                )
                placeholder_file_id_2 = sent_message.photo[-1].file_id

@dp.message(Command("books"))
async def command_books_handler(message: Message) -> None:
    """Handle /books command"""
    try:
        # Force refresh books if cache is stale
        books = await get_books(force_refresh=True)
        if not books:
            await message.answer("❌ No books available at the moment. Please try again later.")
            return
            
        await show_books_list(message)

    except Exception as e:
        logging.error(f"Error in /books command: {e}")
        await message.answer("❌ An error occurred while loading the books. Please try again.")

async def handle_borrowings(message: Union[Message, CallbackQuery]) -> None:
    """Shared handler for borrowings command and callback"""
    user = await user_repo.get_user(message.from_user.id)
    if user['confirm'] == False:
        await message.answer("Please confirm your account first. Use /confirm command.")
        return
    borrowings = await borrowings_repo.get_user_borrowings(db, message.from_user.id)
    
    text = f"You have {len(borrowings)} active borrowings. We check for overdue borrowings every hour. And notify you every 12 hours about overdue borrowings.\n"

    if len(borrowings) > 0:    
        text += "Press /return to return the book\n------------------------------\n"

    for borrowing in borrowings:
        logging.info(f"Processing borrowing: {borrowing}")
        text += f"📚 {borrowing['title']}\n"
        text += f"👤 Author: {borrowing['author']}\n"
        text += f"🖼️ Copy #{borrowing['instance_id']}\n"
        text += f"📅 Return by: {format_datetime(borrowing['borrow_return_time'])}\n"
        text += f"State: "
        if borrowing['state'] == 'overdue':
            text += "❌ Overdue\n"
        elif borrowing['state'] == 'pending':
            text += "⏳ Pending\n"
        elif borrowing['state'] == 'borrowed':
            text += "🤝 Borrowed\n"
        elif borrowing['state'] == 'returned':
            text += "✅ Returned\n"
        text +="------------------------------\n"

    pending_borrowings = await borrowings_repo.get_user_pending_borrowings(db, message.from_user.id)
    if pending_borrowings:
        m = len(pending_borrowings)

        for i, book in enumerate(pending_borrowings):
            text += f"Book #{book['instance_id']}"
            if i < m-1:
                text += ","
        if m > 1:
            text += " are still pending"
        else:
            text += " is still pending"
    
    if isinstance(message, Message):
        await message.answer(text)
    else:
        await message.message.answer(text)

@dp.callback_query(F.data.startswith("action_borrowings"))
async def borrowings_callback_handler(callback: CallbackQuery) -> None:
    """Handle borrowings button click"""
    await handle_borrowings(callback)

@dp.message(Command("borrowings"))
async def command_borrowings_handler(message: Message) -> None:
    """Handle /borrowings command"""
    await handle_borrowings(message)

@dp.message(Command("admin"))
async def command_admin_handler(message: Message) -> None:
    """Handle /admin command"""
    user = await user_repo.get_user(message.from_user.id)
    if user['role'] != 'admin':
        await message.answer("You are not authorized to use this command.")
    else:
        admin_commands = (
            "Admin Commands:\n\n"
            "/refresh - Refresh events list\n"
            "/refresh_books - Refresh books list\n"
            "/check - Check pending borrowings\n"
            "/admin - Show this help message\n\n"
            "/access - List users with Startup Sauna access and suspend access if needed\n"
            "/approve - Approve a requests for Startup Sauna access\n"
        )
        await message.answer(admin_commands)
   
@dp.message(Command("history"))
async def command_history_handler(message: Message) -> None:
    """Handle /history command"""
    borrowings = await borrowings_repo.get_user_borrowings_history(db, message.from_user.id)
    if not borrowings:
        await message.answer("You have no borrowings.")
        return
    text = f"Your borrowing history:\n"
    for i, borrowing in enumerate(borrowings):
        text+=f"{i+1}. Time: {format_datetime(borrowing['borrow_time'])}, "
        text+=f"Copy #{borrowing['instance_id']}\n"
    await message.answer(text)
    
@dp.message(Command("return"))
async def command_return_handler(message: Message, state: FSMContext) -> None:
    """Handle /return command"""
    borrowings = await borrowings_repo.get_user_borrowings(db, message.from_user.id)
    if not borrowings:
        await message.answer("You have no borrowings.")
        return
    
    await message.answer(
        "📚 Please select the book you want to return:",
        reply_markup=create_return_keyboard(borrowings)
    )
    await state.set_state(BorrowState.RETURN_BOOK)

@dp.message(BorrowState.RETURN_BOOK)
async def process_return_book(message: Message, state: FSMContext, bot: Bot) -> None:
    """Process book return by instance ID"""
    try:
        # Extract instance ID from "Copy #id" format
        instance_id = int(message.text.strip().split('#')[1])
        
        # Check if the instance exists and is currently borrowed
        borrowing = await borrowings_repo.get_borrowing_by_instance(db, instance_id)
        
        if not borrowing:
            await message.answer("❌ This book is not currently borrowed. Return process failed.")
            await state.clear()
            return
            
        if borrowing['user_id'] != message.from_user.id:
            await message.answer("❌ You don't borrow this book. Return process failed.")
            await state.clear()
            return
        if borrowing['state'] == 'pending':
            await message.answer("❌ This book is already pending. Return process failed.")
            await state.clear()
            return
            
        # Update borrowing state to returned
        await borrowings_repo.update_borrowing_state(db, borrowing['borrow_id'], 'pending')

        success_message = (
            f"✅  Return request sent\n\n"
            f"📚 {borrowing['title']}\n"
            f"👤 Author: {borrowing.get('author', 'Unknown')}\n"
            f"📖 Copy #{instance_id}\n"
            f"📅 Return by: {format_datetime(borrowing['borrow_return_time'])}\n\n"
            f"Thank you for returning the book! We will check it and approve the return soon."
        )
        
        await message.answer(success_message)
        
        # Notify admins about the return
        admins = await user_repo.get_admins()
        admin_message = (
           "Someone returned a book. Use /check to review the return"
        )
        for admin in admins:
            try:
                await bot.send_message(admin['id'], admin_message)
            except Exception as e:
                logging.error(f"Error sending message to admin {admin['id']}: {e}")
        
        await state.clear()
        
    except (ValueError, IndexError):
        await message.answer("❌ Please select a book from the keyboard or enter a valid instance ID (number).")
    except Exception as e:
        logging.error(f"Error in process_return_book: {e}")
        await message.answer("❌ An error occurred while processing the return. Please try again.")
        await state.clear()

async def handle_borrow(message: Union[Message, CallbackQuery], state: FSMContext) -> None:
    """Shared handler for borrow command and callback"""
    user = await user_repo.get_user(message.from_user.id)
    if user['confirm'] == False:
        text = "Please confirm your account first. Use /confirm command."
        if isinstance(message, Message):
            await message.answer(text)
        else:
            await message.message.answer(text)
        return

    borrowings = await borrowings_repo.get_user_borrowings(db, message.from_user.id)
    if len(borrowings) >= 3:
        text = "❌ You have reached the maximum number of borrowings (3)"
        if isinstance(message, Message):
            await message.answer(text)
        else:
            await message.message.answer(text)
        return

    text = "📚 Please enter the instance ID of the book you want to borrow.\nYou can find the instance ID on the book cover"
    if isinstance(message, Message):
        await message.answer(text)
    else:
        await message.message.answer(text)
    await state.set_state(BorrowState.SELECT_INSTANCE)

@dp.callback_query(F.data.startswith("action_borrow"))
async def borrow_callback_handler(callback: CallbackQuery, state: FSMContext) -> None:
    """Handle borrow button click"""
    await handle_borrow(callback, state)

@dp.message(Command("borrow"))
async def command_borrow_handler(message: Message, state: FSMContext) -> None:
    """Handle /borrow command"""
    await handle_borrow(message, state)

@dp.message(BorrowState.SELECT_INSTANCE)
async def process_instance_selection(message: Message, state: FSMContext) -> None:
    """Process instance selection for borrowing"""
    try:
        instance_id = int(message.text.strip())
        
        # Get instance details
        instance = await books_repo.get_instance_by_id(db, instance_id)
        if not instance:
            await message.answer("❌ Instance not found. Try again or use /cancel", show_alert=True)
            return
        
        if not instance['available']:
            await message.answer("❌ This copy is not available. Try again or use /cancel", show_alert=True)
            return
        
        if instance['book_id'] == "/cancel":
            await message.answer("Borrowing process cancelled")
            await state.clear()
            return
        
        # Create borrowing record
        borrow_id = await borrowings_repo.create_borrowing(db, message.from_user.id, instance_id)
        
        # Update instance availability
        await books_repo.update_book_availability(db, instance_id, False)
        
        # Get book details for success message
        books = await get_books(force_refresh=True)  # Refresh to get updated availability
        book = next((b for b in books if b['book_id'] == instance['book_id']), None)
        
        # Get borrowing details
        borrowing = await borrowings_repo.get_borrowing_by_instance(db, instance_id)
        return_time = borrowing['borrow_return_time'].strftime('%d %b %Y')
        
        success_message = (
            f"✅ Successfully borrowed\n\n"
            f"📚 {book['title']}\n"
            f"👤 Author: {book.get('author', 'Unknown')}\n"
            f"📖 Copy #{instance_id}\n"
            f"📅 Return by: {return_time}\n\n"
            f"Back to library /books"
        )
    
        await message.answer(success_message)
        await state.clear()
        
    except ValueError:
        await message.answer("❌ Please enter a valid instance ID (number).")
    except Exception as e:
        logging.error(f"Error in process_instance_selection: {e}")
        await message.answer("❌ An error occurred while booking the copy. Please try again.")
        await state.clear()

async def handle_return(message: Union[Message, CallbackQuery], state: FSMContext) -> None:
    """Shared handler for return command and callback"""
    borrowings = await borrowings_repo.get_user_borrowings(db, message.from_user.id)
    if not borrowings:
        text = "You have no borrowings."
        if isinstance(message, Message):
            await message.answer(text)
        else:
            await message.message.answer(text)
        return
    
    text = "📚 Please select the book you want to return:"
    if isinstance(message, Message):
        await message.answer(text, reply_markup=create_return_keyboard(borrowings))
    else:
        await message.message.answer(text, reply_markup=create_return_keyboard(borrowings))
    await state.set_state(BorrowState.RETURN_BOOK)

@dp.callback_query(F.data.startswith("action_return"))
async def return_callback_handler(callback: CallbackQuery, state: FSMContext) -> None:
    """Handle return button click"""
    await handle_return(callback, state)

@dp.message(Command("return"))
async def command_return_handler(message: Message, state: FSMContext) -> None:
    """Handle /return command"""
    await handle_return(message, state)

@dp.message(BorrowState.RETURN_BOOK)
async def process_return_book(message: Message, state: FSMContext, bot: Bot) -> None:
    """Process book return by instance ID"""
    try:
        # Extract instance ID from "Copy #id" format
        instance_id = int(message.text.strip().split('#')[1])
        
        # Check if the instance exists and is currently borrowed
        borrowing = await borrowings_repo.get_borrowing_by_instance(db, instance_id)
        
        if not borrowing:
            await message.answer("❌ This book is not currently borrowed. Return process failed.")
            await state.clear()
            return
            
        if borrowing['user_id'] != message.from_user.id:
            await message.answer("❌ You don't borrow this book. Return process failed.")
            await state.clear()
            return
        if borrowing['state'] == 'pending':
            await message.answer("❌ This book is already pending. Return process failed.")
            await state.clear()
            return
            
        # Update borrowing state to returned
        await borrowings_repo.update_borrowing_state(db, borrowing['borrow_id'], 'pending')

        success_message = (
            f"✅  Return request sent\n\n"
            f"📚 {borrowing['title']}\n"
            f"👤 Author: {borrowing.get('author', 'Unknown')}\n"
            f"📖 Copy #{instance_id}\n"
            f"📅 Return by: {format_datetime(borrowing['borrow_return_time'])}\n\n"
            f"Thank you for returning the book! We will check it and approve the return soon."
        )
        
        await message.answer(success_message)
        
        # Notify admins about the return
        admins = await user_repo.get_admins()
        admin_message = (
            f"📚 New book return request\n\n"
            f"Book: {borrowing['title']}\n"
            f"Author: {borrowing.get('author', 'Unknown')}\n"
            f"Copy #{instance_id}\n"
            f"Returned by: @{message.from_user.username}\n"
            f"Return by: {format_datetime(borrowing['borrow_return_time'])}\n\n"
            f"Use /check to review the return"
        )
        for admin in admins:
            try:
                await bot.send_message(admin['id'], admin_message)
            except Exception as e:
                logging.error(f"Error sending message to admin {admin['id']}: {e}")
        
        await state.clear()
        
    except (ValueError, IndexError):
        await message.answer("❌ Please select a book from the keyboard or enter a valid instance ID (number).")
    except Exception as e:
        logging.error(f"Error in process_return_book: {e}")
        await message.answer("❌ An error occurred while processing the return. Please try again.")
        await state.clear()

async def handle_history(message: Union[Message, CallbackQuery]) -> None:
    """Shared handler for history command and callback"""
    borrowings = await borrowings_repo.get_user_borrowings_history(db, message.from_user.id)
    if not borrowings:
        text = "You have no borrowings."
        if isinstance(message, Message):
            await message.answer(text)
        else:
            await message.message.answer(text)
        return

    text = "Your borrowing history:\n"
    for i, borrowing in enumerate(borrowings):
        text += f"{i+1}. Time: {format_datetime(borrowing['borrow_time'])}, "
        text += f"Copy #{borrowing['instance_id']}\n"
    
    if isinstance(message, Message):
        await message.answer(text)
    else:
        await message.message.answer(text)

@dp.callback_query(F.data.startswith("action_history"))
async def history_callback_handler(callback: CallbackQuery) -> None:
    """Handle history button click"""
    await handle_history(callback)

@dp.message(Command("history"))
async def command_history_handler(message: Message) -> None:
    """Handle /history command"""
    await handle_history(message)

@dp.message(Command("refresh_books"))   
async def command_refresh_books_handler(message: Message) -> None:
    user = await user_repo.get_user(message.from_user.id)
    if user['role'] != 'admin':
        await message.answer("You are not authorized to use this command.")
    else:
        await get_books(force_refresh=True)
        await message.answer("Books refreshed")

@dp.message(Command("check"))
async def command_check_handler(message: Message) -> None:
    """Handle /check command"""
    user = await user_repo.get_user(message.from_user.id)
    if user['role'] != 'admin':
        await message.answer("You are not authorized to use this command.")
    else:
        await message.answer("🔍 Checking...")
        pending_borrowings = await get_pending_borrowings()

        if not pending_borrowings:
            await message.answer("No pending borrowings")
            return
    
        await message.answer(
            f"📚 List of pending borrowings (Page 1):",
            reply_markup=create_pending_borrowings_keyboard(pending_borrowings, 0)
        )
async def handle_open(message: Union[Message, CallbackQuery]) -> None:
    """Shared handler for open command and callback"""
    text = "In the future, this command will notify us that we need to open the Startup Sauna door."
    if isinstance(message, Message):
        await message.answer(text)
    else:
        await message.message.answer(text)

@dp.callback_query(F.data.startswith("action_open_sauna"))
async def open_callback_handler(callback: CallbackQuery) -> None:
    """Handle open button click"""
    await handle_open(callback)
@dp.message(Command("open"))
async def command_open_handler(message: Message) -> None:
    """Handle /open command"""
    await handle_open(message)

async def get_pending_borrowings(force_refresh: bool = False):
    global pending_borrowings
    if not pending_borrowings or force_refresh:
        pending_borrowings = await borrowings_repo.get_pending_borrowings(db)
    return pending_borrowings

@dp.callback_query(F.data.startswith("pending_page_"))
async def pending_page_handler(callback: CallbackQuery) -> None:
    """Handle pending borrowings pagination"""
    try:
        page = int(callback.data.split("_")[2])

        pending_borrowings = await get_pending_borrowings()
        
        
        if not pending_borrowings:
            await callback.answer("No pending borrowings", show_alert=True)
            return
            
        await callback.message.edit_text(
            f"📚 List of pending borrowings (Page {page + 1}):",
            reply_markup=create_pending_borrowings_keyboard(pending_borrowings, page)
        )
            
    except Exception as e:
        logging.error(f"Error in pending_page_handler: {e}")
        await callback.answer("An error occurred while changing pages", show_alert=True)

@dp.callback_query(F.data.startswith("pending_borrowing_"))
async def pending_borrowing_handler(callback: CallbackQuery) -> None:
    """Handle pending borrowing button clicks"""
    borrowing_id = int(callback.data.split("_")[2])
    page = int(callback.data.split("_")[3])
    borrowing = await borrowings_repo.get_borrowing_by_id(db, borrowing_id)
    text = f"📚 {borrowing['title']}\n"
    text += f"👤 Author: {borrowing['author']}\n"
    text += f"📖 Copy #{borrowing['instance_id']}\n"
    text += f"📅 Returned at: {format_datetime(borrowing['borrow_return_time'])}\n"
    text += f"Borrowed by: @{borrowing['username']}\n"

    await callback.message.edit_text(text, reply_markup=create_approve_borrowing_keyboard(borrowing_id, page))



@dp.callback_query(F.data.startswith("state_borrowing_"))
async def state_borrowing_handler(callback: CallbackQuery, bot: Bot) -> None:
    """Handle borrowing state button clicks"""
    borrowing_id = int(callback.data.split("_")[2])  # Convert to integer
    state = callback.data.split("_")[3]
    borrowing = await borrowings_repo.get_borrowing_by_id(db, borrowing_id)
    
    if state == "1":
        await borrowings_repo.update_borrowing_state(db, borrowing_id, 'returned')
        await books_repo.update_book_availability(db, borrowing['instance_id'], True)
        await bot.send_message(borrowing['user_id'], f"Admin has approved your return for Copy #{borrowing['instance_id']}")
    elif state == "0":
        if borrowing['borrow_return_time'] < datetime.now():
            await borrowings_repo.update_borrowing_state(db, borrowing_id, 'overdue')
        else:
            await borrowings_repo.update_borrowing_state(db, borrowing_id, 'borrowed')
        await bot.send_message(borrowing['user_id'], f"Admin hasn't approved your borrowing for Copy #{borrowing['instance_id']}")
    
    pending_borrowings = await get_pending_borrowings(force_refresh=True)
    if pending_borrowings:
        await callback.message.edit_text(
            f"📚 List of pending borrowings (Page 1):",
            reply_markup=create_pending_borrowings_keyboard(pending_borrowings, 0)
        )
    else:
        await callback.message.edit_text("No pending borrowings")

@dp.message(Command("menu"))
async def command_actions_handler(message: Message) -> None:
    """Handle /menu command"""
    keyboard = create_actions_keyboard(0)
    user = await user_repo.get_user(message.from_user.id)
    name = user['name'] if user['name'] else "@"+user['username']
    await message.answer(f"Hello, {name}! What do you want to do?", reply_markup=keyboard)


@dp.callback_query(F.data.startswith("actions_page_"))
async def actions_page_handler(callback: CallbackQuery) -> None:
    """Handle actions pagination"""
    try:
        page = int(callback.data.split("_")[2])
        await callback.message.edit_text(
            "What do you want to do?",
            reply_markup=create_actions_keyboard(page)
        )
    except Exception as e:
        logging.error(f"Error in actions_page_handler: {e}")
        await callback.answer("An error occurred while changing pages", show_alert=True)

async def handle_apply(message: Union[Message, CallbackQuery], state: FSMContext) -> None:
    """Shared handler for apply command and callback"""
    if isinstance(message, Message):
        user = await user_repo.get_user(message.from_user.id)
    else:
        user = await user_repo.get_user(message.from_user.id)

    if user['confirm'] == False:
        if isinstance(message, Message):
            await message.answer("Please confirm your account first. Use /confirm command.", show_alert=True)
        else:
            await message.message.answer("Please confirm your account first. Use /confirm command.", show_alert=True)
        return

    # Check if user already has a pending request
    user_requests = await requests_repo.get_user_active_requests(db, message.from_user.id)
    user_access = await requests_repo.get_user_access(db, message.from_user.id)

    global document_file_id

    if user_access:
        if isinstance(message, Message):
            await message.answer(
                "❌ You already have Startup Sauna access. Check your access status with /access"
            )
        else:
            await message.message.answer(
                "❌ You already have Startup Sauna access. Check your access status with /access"
            )
        return

    if user_requests:
        if isinstance(message, Message):
            await message.answer(
                "❌ You already have a pending request for Startup Sauna access. "
                "Please wait for it to be reviewed before submitting a new one."
            )
        else:
            await message.message.answer(
                "❌ You already have a pending request for Startup Sauna access. "
                "Please wait for it to be reviewed before submitting a new one."
            )
        return
    
    try:
        text = "You are applying for Startup Sauna access. Please read document carefully and start application process."
        keyboard = create_apply_keyboard()
        if document_file_id:
            # Use cached file_id
            if isinstance(message, Message):
                await message.answer_document(
                    document=document_file_id,
                    caption=text,
                    reply_markup=keyboard
                )
            else:
                await message.message.answer_document(
                    document=document_file_id,
                    caption=text,
                    reply_markup=keyboard
                )
        else:
            # First time sending the document
            if isinstance(message, Message):
                sent_message = await message.answer_document(
                    document=FSInputFile("temp/Access to Startup Sauna.pdf"),
                    caption=text,
                    reply_markup=keyboard
                )
                # Store the file_id for future use
                document_file_id = sent_message.document.file_id
            else:
                sent_message = await message.message.answer_document(
                    document=FSInputFile("temp/Access to Startup Sauna.pdf"),
                    caption=text,
                    reply_markup=keyboard
                )
                # Store the file_id for future use
                document_file_id = sent_message.document.file_id
        
    except Exception as e:
        logging.error(f"Error sending document: {e}")
        if isinstance(message, Message):
            await message.answer(
                "❌ An error occurred while sending the document. "
                "Please try again later."
            )
        else:
            await message.message.answer(
                "❌ An error occurred while sending the document. "
                "Please try again later."
            )

@dp.callback_query(F.data.startswith("action_apply"))
async def apply_callback_handler(callback: CallbackQuery, state: FSMContext) -> None:
    """Handle apply button click"""
    await handle_apply(callback, state)

@dp.message(Command("apply"))       
async def command_apply_handler(message: Message, state: FSMContext) -> None:
    """Handle /apply command"""
    await handle_apply(message, state)

@dp.callback_query(F.data.startswith("apply"))
async def process_apply(callback: CallbackQuery, state: FSMContext) -> None:
    """Process the apply for Startup Sauna access"""
    await callback.message.answer("Please provide a short description of why you want to work from Startup Sauna (max 500 characters). If you want to cancel, please send /cancel")
    await state.set_state(ApplyState.MOTIVATION)

@dp.message(ApplyState.MOTIVATION)
async def process_motivation(message: Message, state: FSMContext) -> None:
    """Process the motivation for Startup Sauna access"""
    if message.text == "/cancel":
        await state.clear()
        await message.answer("Application cancelled.")
        return
    
    logging.info(f"Motivation: {message.text}")
    
    await state.update_data(motivation=message.text)
    await message.answer("Please confirm your application", reply_markup=create_confirm_keyboard())
    await state.set_state(ApplyState.CONFIRMATION)

@dp.message(ApplyState.CONFIRMATION)
async def process_confirmation(message: Message, state: FSMContext, bot: Bot) -> None:
    """Process the confirmation for Startup Sauna access"""
    if message.text == "Cancel":
        await state.clear()
        await message.answer("Application cancelled.")
        return
    if message.text == "Confirm":
        # Get data from state before clearing it
        data = await state.get_data()

        if len(data.get('motivation')) > 500:
            await message.answer("❌ Error: Motivation is too long. Please send it again")
            await state.set_state(ApplyState.MOTIVATION)
            return
        
        motivation = data.get('motivation')
        
        if not motivation:
            await message.answer("❌ Error: Motivation not found. Please start the application process again.")
            await state.clear()
            return
            
        secret_word = secrets.token_hex(4).upper()

        try:
            await requests_repo.create_request(db, message.from_user.id, motivation, secret_word)
            await message.answer("Application sent. You can check the status with /access")
            admins = await user_repo.get_admins()
            for admin in admins:
                try:
                    await bot.send_message(admin['id'], f"New Startup Sauna access request from @{message.from_user.username}\n")
                except Exception as e:
                    logging.error(f"Error sending message to admin {admin['id']}: {e}")
        except Exception as e:
            logging.error(f"Error creating request: {e}")
            await message.answer("❌ An error occurred while submitting your application. Please try again.")
        finally:
            await state.clear()
        return
    
    await message.answer("Please confirm your application by sending Confirm or Cancel.")

@dp.message(Command("approve"))
async def command_review_requests_handler(message: Message) -> None:
    """Handle /approve command for admins"""

    current_requests, (pending, applied) = await get_requests(force_refresh=True)
    await message.answer(f"Current pending requests: {pending}\nNew application requests: {applied}", reply_markup=create_requests_keyboard(current_requests))
    
@dp.callback_query(F.data.startswith("requests_page_"))
async def requests_page_handler(callback: CallbackQuery) -> None:
    """Handle requests pagination"""
    try:
        page = int(callback.data.split("_")[2])
        
        all_requests, _ = await get_requests()
        
        if not all_requests:
            await callback.answer("No requests available", show_alert=True)
            return
            
        await callback.message.edit_text(
            f"📝 Requests (Page {page + 1}):",
            reply_markup=create_requests_keyboard(all_requests, page)
        )
            
    except Exception as e:
        logging.error(f"Error in requests_page_handler: {e}")
        await callback.answer("An error occurred while changing pages", show_alert=True)

@dp.callback_query(F.data.startswith("request_"))
async def request_handler(callback: CallbackQuery, bot: Bot) -> None:
    """Handle request button clicks"""
    request_id = int(callback.data.split("_")[1])
    page = int(callback.data.split("_")[2])
    request = await requests_repo.get_request_by_id(db, request_id)
    if request['state'] == 'applied':
        await bot.send_message(request['user_id'], f"Admin saw your request for Startup Sauna access.")
        await requests_repo.update_request_state(db, request_id, 'pending')
    user = await user_repo.get_user(request['user_id'])
    text = f"Request ID: {request['request_id']}\nName: {user['name']}\nUsername: @{user['username']}\n\nMotivation: \n{request['motivation']}"
    await callback.message.edit_text(text, reply_markup=create_approve_request_keyboard(request_id, page))

@dp.callback_query(F.data.startswith("change_request_state_"))
async def change_request_state(callback: CallbackQuery, bot: Bot) -> None:
    """Handle request state change"""
    global current_requests
    request_id = int(callback.data.split("_")[3])
    state = int(callback.data.split("_")[4])
    request = await requests_repo.get_request_by_id(db, request_id)
    if state == 1:
        await requests_repo.update_request_state(db, request_id, 'approved')
        await bot.send_message(request['user_id'], f"Admin approved your request for Startup Sauna access. You can find your secret word in /access")

    else:
        await requests_repo.update_request_state(db, request_id, 'rejected')
        await bot.send_message(request['user_id'], f"Admin rejected your request for Startup Sauna access.")
    current_requests, (pending, applied) = await get_requests(force_refresh=True)
    await callback.message.edit_text(f"Current pending requests: {pending}\nNew application requests: {applied}", reply_markup=create_requests_keyboard(current_requests))

async def handle_access(message: Union[Message, CallbackQuery]) -> None:
    """Shared handler for access command and callback"""
    admin = await user_repo.get_user(message.from_user.id)
    if admin['role'] != 'admin':
        user = await requests_repo.get_user_last_request(db, message.from_user.id)
        if user['state'] == 'approved':
            text = f"You have access to Startup Sauna. Your secret word is \n\n*{user['secret_word']}*"
        elif user['state'] == 'applied':
            text = "Admin haven't seen your request yet."
        elif user['state'] == 'pending':
            text = "Admin has seen your request. Please wait for it to be reviewed."
        elif user['state'] == 'rejected':
            text = "Your request was rejected. Please try again later."
        else:
            text = "You do not have access to Startup Sauna and have no pending requests."

        if isinstance(message, Message):
            await message.answer(text, parse_mode=ParseMode.MARKDOWN)
        else:
            await message.message.answer(text, parse_mode=ParseMode.MARKDOWN)
    else:
        users = await get_users_with_access(force_refresh=True)
        if not users:
            if isinstance(message, Message):
                await message.answer("No users with access")
            else:
                await message.message.answer("No users with access")
        else:
            text = "Users with access (Page 1)"
            keyboard = create_users_keyboard(users)
            if isinstance(message, Message):
                await message.answer(text, reply_markup=keyboard)
            else:
                await message.message.answer(text, reply_markup=keyboard)

@dp.callback_query(F.data.startswith("action_access"))
async def access_callback_handler(callback: CallbackQuery) -> None:
    """Handle access button click"""
    await handle_access(callback)

@dp.message(Command("access"))
async def command_access_handler(message: Message) -> None:
    """Handle /access command"""
    await handle_access(message)

@dp.callback_query(F.data.startswith("user_"))
async def user_handler(callback: CallbackQuery) -> None:
    """Handle user button clicks"""
    user_id = int(callback.data.split("_")[1])
    page = int(callback.data.split("_")[2])
    user = await user_repo.get_user(user_id)
    request = await requests_repo.get_user_access(db, user_id)
    keyboard = create_update_user_keyboard(user, page)
    await callback.message.edit_text(f"Name: {user['name']}\nUsername: @{user['username']}\nSecret word: {request['secret_word']}\nJoined at: {format_datetime(user['created_at'])}", reply_markup=keyboard)

@dp.callback_query(F.data.startswith("suspend_access_"))
async def suspend_access(callback: CallbackQuery, bot: Bot) -> None:
    """Handle suspend access button clicks"""
    user_id = int(callback.data.split("_")[2])
    await requests_repo.suspend_access(db, user_id)
    await bot.send_message(user_id, "Admin has suspended your access to Startup Sauna.")
    users = await get_users_with_access(force_refresh=True)
    if not users:
        await callback.message.edit_text("No users with access")
        return
    else:
            await callback.message.edit_text("Users with access (Page 1)", reply_markup=create_users_keyboard(users, 0))

@dp.callback_query(F.data.startswith("users_page_"))
async def users_page_handler(callback: CallbackQuery) -> None:
    """Handle users pagination"""
    try:
        page = int(callback.data.split("_")[2])
        
        # Get users with access
        users = await requests_repo.get_users_with_access(db)
        
        if not users:
            await callback.message.edit_text("No users with access")
            return
            
        await callback.message.edit_text(
            f"Users with access (Page {page + 1}):",
            reply_markup=create_users_keyboard(users, page)
        )
            
    except Exception as e:
        logging.error(f"Error in users_page_handler: {e}")
        await callback.answer("An error occurred while changing pages", show_alert=True)

async def handle_change_name(message: Union[Message, CallbackQuery], state: FSMContext) -> None:
    """Shared handler for change name command and callback"""
    text = "Please send your new full name. Example: John Doe\n\nYou can also send /cancel to cancel the name change."
    if isinstance(message, Message):
        await message.answer(text)
    else:
        await message.message.answer(text)
    await state.set_state(ChangeNameState.NEW_NAME)

@dp.callback_query(F.data.startswith("action_change_name"))
async def change_name_callback_handler(callback: CallbackQuery, state: FSMContext) -> None:
    """Handle change name button click"""
    await handle_change_name(callback, state)

@dp.message(Command("change_name"))
async def command_change_name_handler(message: Message, state: FSMContext) -> None:
    """Handle /change_name command"""
    await handle_change_name(message, state)

@dp.message(ChangeNameState.NEW_NAME)
async def process_new_name(message: Message, state: FSMContext) -> None:
    """Process the new name state"""
    if message.text == "/cancel":
        await message.answer("Name change cancelled.")
        await state.clear()
    else:
        name = message.text
        await message.answer(f"Your full name is set to {name}.")
        await user_repo.update_user(message.from_user.id, name=name)
        await state.clear()



async def main() -> None:
    
    # Initialize Bot instance with default bot properties which will be passed to all API calls
    bot = Bot(token=settings.BOT_TOKEN, default=DefaultBotProperties(parse_mode=ParseMode.HTML))
    # Connect to the database
    await db.connect(settings.DATABASE_URL_UNPOOLED)
    # Initialize tables
    await user_repo.init(db)
    await reminders_repo.init(db)
    await books_repo.init(db)
    await borrowings_repo.init(db)
    await requests_repo.init(db)

    # Initialize events
    global current_events
    await refresh_events()
    if current_events:
        logging.info(f"Events refreshed at {datetime.now()}")

    # Initialize reminder tasks for all existing reminders
    global reminder_tasks
   
    #delete unnecessary reminders that are expired
    all_reminders = await reminders_repo.get_reminders(db)
    for reminder in all_reminders:
        if reminder['reminder_time'].astimezone(pytz.utc) < datetime.now().astimezone(pytz.utc):
            await reminders_repo.delete_reminder(db, reminder['user_id'], reminder['event_id'])
        else:
            event = current_events.get(reminder['event_id'])
            if event:
                task = asyncio.create_task(schedule_reminder(bot, reminder['user_id'], event))
                task_key = f"reminder_{event['id']}_{reminder['user_id']}"
                reminder_tasks[task_key] = task
                logging.info(f"Initialized reminder task for event {event['id']} and user {reminder['user_id']}")
            else:
                await reminders_repo.delete_reminder(db, reminder['user_id'], reminder['event_id'])
    
    # Create periodic tasks
    periodic_tasks = [
        periodic_events_refresh(),
        update_overdue_borrowings(bot),
        send_overdue_notification(bot)
    ]
    
    # Start periodic tasks and bot polling concurrently
    try:
        await asyncio.gather(
            dp.start_polling(bot),
            *periodic_tasks
        )
    finally:
        # Close the database connection when the bot is stopped
        await db.close()

if __name__ == "__main__":
    logging.basicConfig(level=logging.INFO, stream=sys.stdout)
    asyncio.run(main())<|MERGE_RESOLUTION|>--- conflicted
+++ resolved
@@ -561,7 +561,6 @@
         
         # Calculate delay in seconds
         delay = (reminder_time - now).total_seconds()
-<<<<<<< HEAD
         
         # Wait for the delay and send reminder
         await asyncio.sleep(delay)
@@ -569,15 +568,6 @@
         # check if reminder still exists
         if await reminders_repo.get_reminder(db, user_id, event['id']):
             await send_reminder(bot, user_id, event)
-=======
-
-        task = asyncio.create_task(
-             await send_reminder(bot, user_id, event, delay),
-            name=f"reminder_{event['id']}_{user_id}"
-        )
-        task_key = f"reminder_{event['id']}_{user_id}"
-        reminder_tasks[task_key] = task
->>>>>>> 5567b438
                 
     except Exception as e:
         logging.error(f"Error scheduling reminder: {e}")
